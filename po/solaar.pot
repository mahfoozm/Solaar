# SOME DESCRIPTIVE TITLE.
# Copyright (C) YEAR THE PACKAGE'S COPYRIGHT HOLDER
# This file is distributed under the same license as the PACKAGE package.
# FIRST AUTHOR <EMAIL@ADDRESS>, YEAR.
#
#, fuzzy
msgid   ""
msgstr  "Project-Id-Version: solaar 0.9.3\n"
        "Report-Msgid-Bugs-To: \n"
<<<<<<< HEAD
        "POT-Creation-Date: 2013-08-11 16:49+0300\n"
=======
        "POT-Creation-Date: 2013-08-25 01:33+0300\n"
>>>>>>> c3fdbfb6
        "PO-Revision-Date: YEAR-MO-DA HO:MI+ZONE\n"
        "Last-Translator: FULL NAME <EMAIL@ADDRESS>\n"
        "Language-Team: LANGUAGE <LL@li.org>\n"
        "Language: \n"
        "MIME-Version: 1.0\n"
        "Content-Type: text/plain; charset=UTF-8\n"
        "Content-Transfer-Encoding: 8bit\n"

#: lib/logitech_receiver/i18n.py:38
msgid   "critical"
msgstr  ""

#: lib/logitech_receiver/i18n.py:38
msgid   "empty"
msgstr  ""

#: lib/logitech_receiver/i18n.py:38 lib/logitech_receiver/i18n.py:41
msgid   "full"
msgstr  ""

#: lib/logitech_receiver/i18n.py:38
msgid   "good"
msgstr  ""

#: lib/logitech_receiver/i18n.py:38
msgid   "low"
msgstr  ""

#: lib/logitech_receiver/i18n.py:41
msgid   "almost full"
msgstr  ""

#: lib/logitech_receiver/i18n.py:41
msgid   "discharging"
msgstr  ""

#: lib/logitech_receiver/i18n.py:41
msgid   "recharging"
msgstr  ""

#: lib/logitech_receiver/i18n.py:42
msgid   "invalid battery"
msgstr  ""

#: lib/logitech_receiver/i18n.py:42
msgid   "slow recharge"
msgstr  ""

#: lib/logitech_receiver/i18n.py:42
msgid   "thermal error"
msgstr  ""

#: lib/logitech_receiver/i18n.py:45
msgid   "device not supported"
msgstr  ""

#: lib/logitech_receiver/i18n.py:45
msgid   "device timeout"
msgstr  ""

#: lib/logitech_receiver/i18n.py:45
msgid   "sequence timeout"
msgstr  ""

#: lib/logitech_receiver/i18n.py:45
msgid   "too many devices"
msgstr  ""

#: lib/logitech_receiver/i18n.py:48
msgid   "Bootloader"
msgstr  ""

#: lib/logitech_receiver/i18n.py:48 lib/solaar/ui/window.py:535
msgid   "Firmware"
msgstr  ""

#: lib/logitech_receiver/i18n.py:48
msgid   "Hardware"
msgstr  ""

#: lib/logitech_receiver/i18n.py:48
msgid   "Other"
msgstr  ""

#: lib/logitech_receiver/notifications.py:67
msgid   "closed"
msgstr  ""

#: lib/logitech_receiver/notifications.py:67
msgid   "open"
msgstr  ""

#: lib/logitech_receiver/notifications.py:67
msgid   "pairing lock is "
msgstr  ""

#: lib/logitech_receiver/notifications.py:150 lib/solaar/ui/notify.py:118
msgid   "unpaired"
msgstr  ""

#: lib/logitech_receiver/notifications.py:192
msgid   "powered on"
msgstr  ""

#: lib/logitech_receiver/receiver.py:107 lib/solaar/ui/window.py:622
msgid   "unknown"
msgstr  ""

#: lib/logitech_receiver/settings_templates.py:77
msgid   "Smooth Scrolling"
msgstr  ""

#: lib/logitech_receiver/settings_templates.py:78
msgid   "High-sensitivity mode for vertical scroll with the wheel."
msgstr  ""

#: lib/logitech_receiver/settings_templates.py:79
msgid   "Side Scrolling"
msgstr  ""

#: lib/logitech_receiver/settings_templates.py:80
msgid   "When disabled, pushing the wheel sideways sends custom button "
        "events\n"
        "instead of the standard side-scrolling events."
msgstr  ""

#: lib/logitech_receiver/settings_templates.py:82
msgid   "Sensitivity (DPI)"
msgstr  ""

#: lib/logitech_receiver/settings_templates.py:83
msgid   "Swap Fx function"
msgstr  ""

#: lib/logitech_receiver/settings_templates.py:84
msgid   "When set, the F1..F12 keys will activate their special function,\n"
        "and you must hold the FN key to activate their standard function."
msgstr  ""

#: lib/logitech_receiver/settings_templates.py:87
msgid   "When unset, the F1..F12 keys will activate their standard function,\n"
        "and you must hold the FN key to activate their special function."
msgstr  ""

#: lib/logitech_receiver/settings_templates.py:89
msgid   "Hand Detection"
msgstr  ""

#: lib/logitech_receiver/settings_templates.py:90
msgid   "Turn on illumination when the hands hover over the keyboard."
msgstr  ""

#: lib/logitech_receiver/status.py:98
msgid   "No paired devices."
msgstr  ""

#: lib/logitech_receiver/status.py:99
msgid   "1 paired device."
msgstr  ""

#: lib/logitech_receiver/status.py:100
msgid   " paired devices."
msgstr  ""

#: lib/logitech_receiver/status.py:149 lib/logitech_receiver/status.py:151
#: lib/solaar/ui/window.py:143
msgid   "Battery"
msgstr  ""

#: lib/logitech_receiver/status.py:162 lib/solaar/ui/window.py:150
msgid   "Lighting"
msgstr  ""

#: lib/logitech_receiver/status.py:162 lib/solaar/ui/window.py:663
msgid   "lux"
msgstr  ""

#: lib/solaar/listener.py:95
msgid   "The receiver was unplugged."
msgstr  ""

#: lib/solaar/ui/__init__.py:48
msgid   "Permissions error"
msgstr  ""

#: lib/solaar/ui/__init__.py:49
#, python-format
msgid   "Found a Logitech Receiver (%s), but did not have permission to open "
        "it."
msgstr  ""

#: lib/solaar/ui/__init__.py:51
msgid   "If you've just installed Solaar, try removing the receiver and "
        "plugging it back in."
msgstr  ""

#: lib/solaar/ui/__init__.py:53
msgid   "Unpairing failed"
msgstr  ""

#: lib/solaar/ui/__init__.py:54
msgid   "Failed to unpair %{device} from %{receiver}."
msgstr  ""

#: lib/solaar/ui/__init__.py:56
msgid   "The receiver returned an error, with no further details."
msgstr  ""

#: lib/solaar/ui/about.py:39
msgid   "Shows status of devices connected\n"
        "through wireless Logitech receivers."
msgstr  ""

#: lib/solaar/ui/about.py:48
msgid   "GUI design"
msgstr  ""

#: lib/solaar/ui/about.py:49
msgid   "Testing"
msgstr  ""

#: lib/solaar/ui/about.py:54
msgid   "Logitech documentation"
msgstr  ""

#: lib/solaar/ui/action.py:68 lib/solaar/ui/window.py:316
msgid   "About"
msgstr  ""

#: lib/solaar/ui/action.py:95 lib/solaar/ui/action.py:98
#: lib/solaar/ui/window.py:203
msgid   "Unpair"
msgstr  ""

#: lib/solaar/ui/config_panel.py:98
msgid   "Working"
msgstr  ""

#: lib/solaar/ui/config_panel.py:101
msgid   "Read/write operation failed."
msgstr  ""

#: lib/solaar/ui/notify.py:120
msgid   "connected"
msgstr  ""

#: lib/solaar/ui/notify.py:122 lib/solaar/ui/tray.py:290
#: lib/solaar/ui/tray.py:295 lib/solaar/ui/window.py:653
msgid   "offline"
msgstr  ""

#: lib/solaar/ui/pair_window.py:133
msgid   "Pairing failed"
msgstr  ""

#: lib/solaar/ui/pair_window.py:135
msgid   "Make sure your device is within range, and has a decent battery "
        "charge."
msgstr  ""

#: lib/solaar/ui/pair_window.py:137
msgid   "A new device was detected, but it is not compatible with this "
        "receiver."
msgstr  ""

#: lib/solaar/ui/pair_window.py:139
#, python-format
msgid   "The receiver only supports %d paired device(s)."
msgstr  ""

#: lib/solaar/ui/pair_window.py:141
msgid   "No further details are available about the error."
msgstr  ""

#: lib/solaar/ui/pair_window.py:155
msgid   "Found a new device"
msgstr  ""

#: lib/solaar/ui/pair_window.py:180
msgid   "The wireless link is not encrypted"
msgstr  ""

#: lib/solaar/ui/pair_window.py:197
msgid   "pair new device"
msgstr  ""

#: lib/solaar/ui/pair_window.py:205
msgid   "Turn on the device you want to pair."
msgstr  ""

#: lib/solaar/ui/pair_window.py:206
msgid   "If the device is already turned on,\n"
        "turn if off and on again."
msgstr  ""

#: lib/solaar/ui/tray.py:55
msgid   "No Logitech receiver found"
msgstr  ""

#: lib/solaar/ui/tray.py:62
msgid   "Quit"
msgstr  ""

#: lib/solaar/ui/tray.py:274
msgid   "no receiver"
msgstr  ""

#: lib/solaar/ui/tray.py:293
msgid   "no status"
msgstr  ""

#: lib/solaar/ui/window.py:58
msgid   "The wireless link between this device and its receiver is encrypted."
msgstr  ""

#: lib/solaar/ui/window.py:59
msgid   "The wireless link between this device and its receiver is not "
        "encrypted.\n"
        "\n"
        "For pointing devices (mice, trackballs, trackpads), this is a minor "
        "security issue.\n"
        "\n"
        "It is, however, a major security issue for text-input devices "
        "(keyboards, numpads),\n"
        "because typed text can be sniffed inconspicuously by 3rd parties "
        "within range."
msgstr  ""

#: lib/solaar/ui/window.py:67 lib/solaar/ui/window.py:71
msgid   "No device paired"
msgstr  ""

#: lib/solaar/ui/window.py:67 lib/solaar/ui/window.py:68
#, python-format
msgid   "Up to %d devices can be paired to this receiver"
msgstr  ""

#: lib/solaar/ui/window.py:68
msgid   "paired devices"
msgstr  ""

#: lib/solaar/ui/window.py:72
msgid   "Only one device can be paired to this receiver"
msgstr  ""

#: lib/solaar/ui/window.py:110
msgid   "Scanning"
msgstr  ""

#: lib/solaar/ui/window.py:146
msgid   "Wireless Link"
msgstr  ""

#: lib/solaar/ui/window.py:179
msgid   "Show Technical Details"
msgstr  ""

#: lib/solaar/ui/window.py:192
msgid   "Pair new device"
msgstr  ""

#: lib/solaar/ui/window.py:211
msgid   "Select a device"
msgstr  ""

#: lib/solaar/ui/window.py:508
msgid   "Path"
msgstr  ""

#: lib/solaar/ui/window.py:510
msgid   "USB id"
msgstr  ""

#: lib/solaar/ui/window.py:513 lib/solaar/ui/window.py:515
#: lib/solaar/ui/window.py:527 lib/solaar/ui/window.py:529
msgid   "Serial"
msgstr  ""

#: lib/solaar/ui/window.py:519
msgid   "Index"
msgstr  ""

#: lib/solaar/ui/window.py:520
msgid   "Wireless PID"
msgstr  ""

#: lib/solaar/ui/window.py:522
msgid   "Protocol"
msgstr  ""

#: lib/solaar/ui/window.py:524
msgid   "Polling rate"
msgstr  ""

#: lib/solaar/ui/window.py:539
msgid   "none"
msgstr  ""

#: lib/solaar/ui/window.py:540
msgid   "Notifications"
msgstr  ""

#: lib/solaar/ui/window.py:635
msgid   "charging"
msgstr  ""

#: lib/solaar/ui/window.py:637
msgid   "last known"
msgstr  ""

#: lib/solaar/ui/window.py:644
msgid   "not encrypted"
msgstr  ""

#: lib/solaar/ui/window.py:648
msgid   "encrypted"
msgstr  ""<|MERGE_RESOLUTION|>--- conflicted
+++ resolved
@@ -5,13 +5,9 @@
 #
 #, fuzzy
 msgid   ""
-msgstr  "Project-Id-Version: solaar 0.9.3\n"
+msgstr  "Project-Id-Version: solaar 0.9.2\n"
         "Report-Msgid-Bugs-To: \n"
-<<<<<<< HEAD
-        "POT-Creation-Date: 2013-08-11 16:49+0300\n"
-=======
-        "POT-Creation-Date: 2013-08-25 01:33+0300\n"
->>>>>>> c3fdbfb6
+        "POT-Creation-Date: 2013-09-01 12:20+0300\n"
         "PO-Revision-Date: YEAR-MO-DA HO:MI+ZONE\n"
         "Last-Translator: FULL NAME <EMAIL@ADDRESS>\n"
         "Language-Team: LANGUAGE <LL@li.org>\n"
@@ -177,6 +173,7 @@
 msgstr  ""
 
 #: lib/logitech_receiver/status.py:149 lib/logitech_receiver/status.py:151
+#: lib/logitech_receiver/status.py:203 lib/logitech_receiver/status.py:205
 #: lib/solaar/ui/window.py:143
 msgid   "Battery"
 msgstr  ""
@@ -213,6 +210,7 @@
 msgstr  ""
 
 #: lib/solaar/ui/__init__.py:54
+#, python-brace-format
 msgid   "Failed to unpair %{device} from %{receiver}."
 msgstr  ""
 
